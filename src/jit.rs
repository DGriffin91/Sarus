use crate::frontend::*;
use cranelift::prelude::*;
use cranelift_jit::{JITBuilder, JITModule};
use cranelift_module::{DataContext, Linkage, Module};
use std::collections::HashMap;
use std::slice;

/// The basic JIT class.
pub struct JIT {
    /// The function builder context, which is reused across multiple
    /// FunctionBuilder instances.
    builder_context: FunctionBuilderContext,

    /// The main Cranelift context, which holds the state for codegen. Cranelift
    /// separates this from `Module` to allow for parallel compilation, with a
    /// context per thread, though this isn't in the simple demo here.
    ctx: codegen::Context,

    /// The data context, which is to data objects what `ctx` is to functions.
    data_ctx: DataContext,

    /// The module, with the jit backend, which manages the JIT'd
    /// functions.
    module: JITModule,
}

impl Default for JIT {
    fn default() -> Self {
        let builder = JITBuilder::new(cranelift_module::default_libcall_names());
        let module = JITModule::new(builder);
        Self {
            builder_context: FunctionBuilderContext::new(),
            ctx: module.make_context(),
            data_ctx: DataContext::new(),
            module,
        }
    }
}

impl JIT {
    /// Compile a string in the toy language into machine code.
    pub fn compile(&mut self, input: &str) -> Result<*const u8, String> {
        let input = input.replace("\r\n", "\n");
        let prog = parser::program(&input).map_err(|e| e.to_string())?;

        let mut return_counts = HashMap::new();
        for Declaration { name, returns, .. } in &prog {
            return_counts.insert(name.to_string(), returns.len());
        }

        // First, parse the string, producing AST nodes.
        for Declaration {
            name,
            params,
            returns,
            body: stmts,
        } in prog
        {
            ////println!(
            ////    "name {:?}, params {:?}, the_return {:?}",
            ////    &name, &params, &the_return
            ////);
            //// Then, translate the AST nodes into Cranelift IR.
            self.translate(params, returns, stmts, return_counts.to_owned())?;
            // Next, declare the function to jit. Functions must be declared
            // before they can be called, or defined.
            //
            // TODO: This may be an area where the API should be streamlined; should
            // we have a version of `declare_function` that automatically declares
            // the function?
            let id = self
                .module
                .declare_function(&name, Linkage::Export, &self.ctx.func.signature)
                .map_err(|e| format!("{}:{}:{} {:?}", file!(), line!(), column!(), e))?;

            ////println!("ID IS {}", id);
            // Define the function to jit. This finishes compilation, although
            // there may be outstanding relocations to perform. Currently, jit
            // cannot finish relocations until all functions to be called are
            // defined. For this toy demo for now, we'll just finalize the
            // function below.
            self.module
                .define_function(id, &mut self.ctx, &mut codegen::binemit::NullTrapSink {})
                .map_err(|e| format!("{}:{}:{} {:?}", file!(), line!(), column!(), e))?;

            // Now that compilation is finished, we can clear out the context state.
            self.module.clear_context(&mut self.ctx);

            // Finalize the functions which we just defined, which resolves any
            // outstanding relocations (patching in addresses, now that they're
            // available).
            self.module.finalize_definitions();
        }

        match self.module.get_name("main") {
            Some(main) => match main {
                cranelift_module::FuncOrDataId::Func(id) => {
                    Ok(self.module.get_finalized_function(id))
                }
                cranelift_module::FuncOrDataId::Data(_) => {
                    Err("main fn required, data found".to_string())
                }
            },
            None => Err("No main function found".to_string()),
        }
    }

    /// Create a zero-initialized data section.
    pub fn create_data(&mut self, name: &str, contents: Vec<u8>) -> Result<&[u8], String> {
        // The steps here are analogous to `compile`, except that data is much
        // simpler than functions.
        self.data_ctx.define(contents.into_boxed_slice());
        let id = self
            .module
            .declare_data(name, Linkage::Export, true, false)
            .map_err(|e| e.to_string())?;

        self.module
            .define_data(id, &self.data_ctx)
            .map_err(|e| e.to_string())?;
        self.data_ctx.clear();
        self.module.finalize_definitions();
        let buffer = self.module.get_finalized_data(id);
        // TODO: Can we move the unsafe into cranelift?
        Ok(unsafe { slice::from_raw_parts(buffer.0, buffer.1) })
    }

    // Translate from toy-language AST nodes into Cranelift IR.
    fn translate(
        &mut self,
        params: Vec<String>,
        returns: Vec<String>,
        stmts: Vec<Expr>,
        return_counts: HashMap<String, usize>,
    ) -> Result<(), String> {
        // Our toy language currently only supports I64 values, though Cranelift
        // supports other types.
        let float = types::F64; //self.module.target_config().pointer_type();

        for _p in &params {
            self.ctx.func.signature.params.push(AbiParam::new(float));
        }

        for _p in &returns {
            self.ctx.func.signature.returns.push(AbiParam::new(float));
        }

        // Create the builder to build a function.
        let mut builder = FunctionBuilder::new(&mut self.ctx.func, &mut self.builder_context);

        // Create the entry block, to start emitting code in.
        let entry_block = builder.create_block();

        // Since this is the entry block, add block parameters corresponding to
        // the function's parameters.
        //
        // TODO: Streamline the API here.
        builder.append_block_params_for_function_params(entry_block);

        // Tell the builder to emit code in this block.
        builder.switch_to_block(entry_block);

        // And, tell the builder that this block will have no further
        // predecessors. Since it's the entry block, it won't have any
        // predecessors.
        builder.seal_block(entry_block);

        // The toy language allows variables to be declared implicitly.
        // Walk the AST and declare all implicitly-declared variables.
        let variables =
            declare_variables(float, &mut builder, &params, &returns, &stmts, entry_block);

        // Now translate the statements of the function body.
        let mut trans = FunctionTranslator {
            float,
            builder,
            variables,
            return_counts,
            module: &mut self.module,
        };
        for expr in &stmts {
            trans.translate_expr(expr);
        }

        // Set up the return variable of the function. Above, we declared a
        // variable to hold the return value. Here, we just do a use of that
        // variable.
        let return_values: Vec<Value> = returns
            .iter()
            .map(|ret| {
                let return_variable = trans.variables.get(ret).unwrap();
                trans.builder.use_var(*return_variable)
            })
            .collect();

        // Emit the return instruction.
        trans.builder.ins().return_(&return_values);

        // Tell the builder we're done with this function.
        trans.builder.finalize();
        Ok(())
    }
}

/// A collection of state used for translating from toy-language AST nodes
/// into Cranelift IR.
struct FunctionTranslator<'a> {
    float: types::Type,
    builder: FunctionBuilder<'a>,
    variables: HashMap<String, Variable>,
    return_counts: HashMap<String, usize>,
    module: &'a mut JITModule,
}

impl<'a> FunctionTranslator<'a> {
    /// When you write out instructions in Cranelift, you get back `Value`s. You
    /// can then use these references in other instructions.
    fn translate_expr(&mut self, expr: &Expr) -> Vec<Value> {
        match expr {
            Expr::Literal(literal) => {
<<<<<<< HEAD
                vec![self.builder.ins().f32const::<f32>(literal.parse().unwrap())]
=======
                //let imm: i32 = literal.parse().unwrap();
                let imm: f64 = literal.parse().unwrap();
                vec![self.builder.ins().f64const(imm as f64)]
            }

            Expr::Add(lhs, rhs) => {
                let lhs = *self.translate_expr(*lhs).first().unwrap();
                let rhs = *self.translate_expr(*rhs).first().unwrap();
                vec![self.builder.ins().fadd(lhs, rhs)]
            }

            Expr::Sub(lhs, rhs) => {
                let lhs = *self.translate_expr(*lhs).first().unwrap();
                let rhs = *self.translate_expr(*rhs).first().unwrap();
                vec![self.builder.ins().fsub(lhs, rhs)]
            }

            Expr::Mul(lhs, rhs) => {
                let lhs = *self.translate_expr(*lhs).first().unwrap();
                let rhs = *self.translate_expr(*rhs).first().unwrap();
                vec![self.builder.ins().fmul(lhs, rhs)]
            }

            Expr::Div(lhs, rhs) => {
                let lhs = *self.translate_expr(*lhs).first().unwrap();
                let rhs = *self.translate_expr(*rhs).first().unwrap();
                vec![self.builder.ins().fdiv(lhs, rhs)]
            }

            Expr::AddAssign(name, expr) => {
                vec![self
                    .translate_math_assign(name.to_string(), *expr, &|n, o, b| b.ins().fadd(n, o))]
            }

            Expr::SubAssign(name, expr) => {
                vec![self
                    .translate_math_assign(name.to_string(), *expr, &|n, o, b| b.ins().fsub(n, o))]
            }

            Expr::MulAssign(name, expr) => {
                vec![self
                    .translate_math_assign(name.to_string(), *expr, &|n, o, b| b.ins().fmul(n, o))]
            }

            Expr::DivAssign(name, expr) => {
                vec![self
                    .translate_math_assign(name.to_string(), *expr, &|n, o, b| b.ins().fdiv(n, o))]
            }

            Expr::Eq(lhs, rhs) => vec![self.translate_icmp(FloatCC::Equal, *lhs, *rhs)],
            Expr::Ne(lhs, rhs) => vec![self.translate_icmp(FloatCC::NotEqual, *lhs, *rhs)],
            Expr::Lt(lhs, rhs) => vec![self.translate_icmp(FloatCC::LessThan, *lhs, *rhs)],
            Expr::Le(lhs, rhs) => vec![self.translate_icmp(FloatCC::LessThanOrEqual, *lhs, *rhs)],
            Expr::Gt(lhs, rhs) => vec![self.translate_icmp(FloatCC::GreaterThan, *lhs, *rhs)],
            Expr::Ge(lhs, rhs) => {
                vec![self.translate_icmp(FloatCC::GreaterThanOrEqual, *lhs, *rhs)]
>>>>>>> 3a054612
            }
            Expr::Binop(op, lhs, rhs) => self.translate_binop(*op, lhs, rhs),
            Expr::Compare(cmp, lhs, rhs) => self.translate_cmp(*cmp, lhs, rhs),
            Expr::Call(name, args) => self.translate_call(name, args),
            Expr::GlobalDataAddr(name) => vec![self.translate_global_data_addr(name)],
            Expr::Identifier(name) => {
                // `use_var` is used to read the value of a variable.
                let variable = self
                    .variables
                    .get(name)
                    .copied()
                    .expect("variable not defined");
                vec![self.builder.use_var(variable)]
            }
            Expr::Assign(names, expr) => self.translate_assign(names, expr),
            Expr::IfThen(condition, then_body) => {
                vec![self.translate_if_then(*condition, then_body)]
            }
            Expr::IfElse(condition, then_body, else_body) => {
                vec![self.translate_if_else(condition, then_body, else_body)]
            }
            Expr::WhileLoop(condition, loop_body) => {
                vec![self.translate_while_loop(condition, loop_body)]
            }
            Expr::Block(b) => {
                vec![b
                    .into_iter()
                    .map(|e| self.translate_expr(e))
                    .last()
                    .and_then(|v| v.first().cloned())
                    .unwrap()]
            }
        }
    }

    fn translate_binop(&mut self, op: Binop, lhs: &Expr, rhs: &Expr) -> Vec<Value> {
        let lhs = *self.translate_expr(lhs).first().unwrap();
        let rhs = *self.translate_expr(rhs).first().unwrap();
        match op {
            Binop::Add => vec![self.builder.ins().fadd(lhs, rhs)],
            Binop::Sub => vec![self.builder.ins().fsub(lhs, rhs)],
            Binop::Mul => vec![self.builder.ins().fmul(lhs, rhs)],
            Binop::Div => vec![self.builder.ins().fdiv(lhs, rhs)],
        }
    }

    fn translate_cmp(&mut self, cmp: Cmp, lhs: &Expr, rhs: &Expr) -> Vec<Value> {
        let icmp = match cmp {
            Cmp::Eq => FloatCC::Equal,
            Cmp::Ne => FloatCC::NotEqual,
            Cmp::Lt => FloatCC::LessThan,
            Cmp::Le => FloatCC::LessThanOrEqual,
            Cmp::Gt => FloatCC::GreaterThan,
            Cmp::Ge => FloatCC::GreaterThanOrEqual,
        };
        vec![self.translate_icmp(icmp, lhs, rhs)]
    }

    fn translate_assign(&mut self, names: &[String], expr: &[Expr]) -> Vec<Value> {
        // `def_var` is used to write the value of a variable. Note that
        // variables can have multiple definitions. Cranelift will
        // convert them into SSA form for itself automatically.

        //if there are the same number of expressions as there are names
        //eg: `a, b = b, a` then use the first output of each expression
        //But if there is not, use the output of the first expression:
        //eg: `a, b = func_that_outputs_2_floats(1.0)`
        if names.len() == expr.len() {
            let mut values = Vec::new();
            for (i, name) in names.iter().enumerate() {
                values.push(*self.translate_expr(expr.get(i).unwrap()).first().unwrap());
                let variable = self.variables.get(name).unwrap();
                self.builder.def_var(*variable, *values.last().unwrap());
            }
            values
        } else {
            let new_value = self.translate_expr(expr.first().unwrap());
            for (i, name) in names.iter().enumerate() {
                let variable = self.variables.get(name).unwrap();
                self.builder.def_var(*variable, new_value[i]);
            }
            new_value
        }
    }

<<<<<<< HEAD
    fn translate_icmp(&mut self, cmp: FloatCC, lhs: &Expr, rhs: &Expr) -> Value {
=======
    fn translate_math_assign(
        &mut self,
        name: String,
        expr: Expr,
        f: &dyn Fn(Value, Value, &mut FunctionBuilder) -> Value,
    ) -> Value {
        let new_value = *self.translate_expr(expr).first().unwrap();
        let orig_variable = self.variables.get(&*name).unwrap();
        let orig_value = self.builder.use_var(*orig_variable);
        let added_val = f(new_value, orig_value, &mut self.builder);
        self.builder.def_var(*orig_variable, added_val);
        added_val
    }

    fn translate_icmp(&mut self, cmp: FloatCC, lhs: Expr, rhs: Expr) -> Value {
>>>>>>> 3a054612
        let lhs = *self.translate_expr(lhs).first().unwrap();
        let rhs = *self.translate_expr(rhs).first().unwrap();
        let b = self.builder.ins().fcmp(cmp, lhs, rhs);
        let c = self.builder.ins().bint(types::I32, b);
        self.builder.ins().fcvt_from_sint(self.float, c)
    }

    fn translate_if_then(&mut self, condition: Expr, then_body: Vec<Expr>) -> Value {
        let condition_value = *self.translate_expr(condition).first().unwrap();
        //Convert condition from float to bool
        let zero = self.builder.ins().f64const(0.0);
        let b_condition_value = self
            .builder
            .ins()
            .fcmp(FloatCC::NotEqual, condition_value, zero);

        let then_block = self.builder.create_block();
        let merge_block = self.builder.create_block();

        // Test the if condition and conditionally branch.
        self.builder.ins().brz(b_condition_value, merge_block, &[]);
        // Fall through to then block.
        self.builder.ins().jump(then_block, &[]);

        self.builder.switch_to_block(then_block);
        self.builder.seal_block(then_block);
        for expr in then_body {
            self.translate_expr(expr).first().unwrap();
        }

        // Jump to the merge block, passing it the block return value.
        self.builder.ins().jump(merge_block, &[]);
        // Switch to the merge block for subsequent statements.
        self.builder.switch_to_block(merge_block);
        // We've now seen all the predecessors of the merge block.
        self.builder.seal_block(merge_block);
        condition_value
    }

    fn translate_if_else(
        &mut self,
        condition: &Expr,
        then_body: &[Expr],
        else_body: &[Expr],
    ) -> Value {
        let condition_value = *self.translate_expr(condition).first().unwrap();
        //Convert condition from float to bool
        let zero = self.builder.ins().f64const(0.0);
        let b_condition_value = self
            .builder
            .ins()
            .fcmp(FloatCC::NotEqual, condition_value, zero);

        let then_block = self.builder.create_block();
        let else_block = self.builder.create_block();
        let merge_block = self.builder.create_block();

        // If-else constructs in the toy language have a return value.
        // In traditional SSA form, this would produce a PHI between
        // the then and else bodies. Cranelift uses block parameters,
        // so set up a parameter in the merge block, and we'll pass
        // the return values to it from the branches.
        self.builder.append_block_param(merge_block, self.float);

        // Test the if condition and conditionally branch.
        self.builder.ins().brz(b_condition_value, else_block, &[]);
        // Fall through to then block.
        self.builder.ins().jump(then_block, &[]);

        self.builder.switch_to_block(then_block);
        self.builder.seal_block(then_block);
        let mut then_return = self.builder.ins().f64const(0.0);
        for expr in then_body {
            then_return = *self.translate_expr(expr).first().unwrap();
        }

        // Jump to the merge block, passing it the block return value.
        self.builder.ins().jump(merge_block, &[then_return]);

        self.builder.switch_to_block(else_block);
        self.builder.seal_block(else_block);
        let mut else_return = self.builder.ins().f64const(0.0);
        for expr in else_body {
            else_return = *self.translate_expr(expr).first().unwrap();
        }

        // Jump to the merge block, passing it the block return value.
        self.builder.ins().jump(merge_block, &[else_return]);

        // Switch to the merge block for subsequent statements.
        self.builder.switch_to_block(merge_block);

        // We've now seen all the predecessors of the merge block.
        self.builder.seal_block(merge_block);

        // Read the value of the if-else by reading the merge block
        // parameter.
        let phi = self.builder.block_params(merge_block)[0];

        phi
    }

    fn translate_while_loop(&mut self, condition: &Expr, loop_body: &[Expr]) -> Value {
        let header_block = self.builder.create_block();
        let body_block = self.builder.create_block();
        let exit_block = self.builder.create_block();

        self.builder.ins().jump(header_block, &[]);
        self.builder.switch_to_block(header_block);

        let condition_value = *self.translate_expr(condition).first().unwrap();
        //Convert condition from float to bool
        let zero = self.builder.ins().f64const(0.0);
        let b_condition_value = self
            .builder
            .ins()
            .fcmp(FloatCC::NotEqual, condition_value, zero);

        self.builder.ins().brz(b_condition_value, exit_block, &[]);
        self.builder.ins().jump(body_block, &[]);

        self.builder.switch_to_block(body_block);
        self.builder.seal_block(body_block);

        for expr in loop_body {
            self.translate_expr(expr);
        }
        self.builder.ins().jump(header_block, &[]);

        self.builder.switch_to_block(exit_block);

        // We've reached the bottom of the loop, so there will be no
        // more backedges to the header to exits to the bottom.
        self.builder.seal_block(header_block);
        self.builder.seal_block(exit_block);

        // Just return 0 for now.
        self.builder.ins().f64const(0.0)
    }

    fn translate_call(&mut self, name: &str, args: &[Expr]) -> Vec<Value> {
        let mut sig = self.module.make_signature();

        // Add a parameter for each argument.
        for _arg in args {
            sig.params.push(AbiParam::new(self.float));
        }

        for _ in 0..self.return_counts[name] {
            sig.returns.push(AbiParam::new(self.float));
        }

        // TODO: Streamline the API here?
        let callee = self
            .module
            .declare_function(&name, Linkage::Import, &sig)
            .expect("problem declaring function");
        let local_callee = self
            .module
            .declare_func_in_func(callee, &mut self.builder.func);

        let mut arg_values = Vec::new();
        for arg in args {
            arg_values.push(*self.translate_expr(arg).first().unwrap())
        }
        let call = self.builder.ins().call(local_callee, &arg_values);
        self.builder.inst_results(call).to_vec()
    }

    fn translate_global_data_addr(&mut self, name: &str) -> Value {
        let sym = self
            .module
            .declare_data(&name, Linkage::Export, true, false)
            .expect("problem declaring data object");
        let local_id = self
            .module
            .declare_data_in_func(sym, &mut self.builder.func);

        let pointer = self.module.target_config().pointer_type();
        self.builder.ins().symbol_value(pointer, local_id)
    }
}

fn declare_variables(
    float: types::Type,
    builder: &mut FunctionBuilder,
    params: &[String],
    returns: &[String],
    stmts: &[Expr],
    entry_block: Block,
) -> HashMap<String, Variable> {
    let mut variables = HashMap::new();
    let mut index = 0;

    for (i, name) in params.iter().enumerate() {
        // TODO: cranelift_frontend should really have an API to make it easy to set
        // up param variables.
        let val = builder.block_params(entry_block)[i];
        let var = declare_variable(float, builder, &mut variables, &mut index, name);
        builder.def_var(var, val);
    }

<<<<<<< HEAD
    for name in returns {
        let zero = builder.ins().f32const(0.0);
=======
    for (_i, name) in returns.iter().enumerate() {
        let zero = builder.ins().f64const(0.0);
>>>>>>> 3a054612
        let var = declare_variable(float, builder, &mut variables, &mut index, name);
        //TODO: should we check if there is an input var with the same name and use that instead? (like with params)
        builder.def_var(var, zero);
    }

    //builder.def_var(return_variable, zero);
    for expr in stmts {
        declare_variables_in_stmt(float, builder, &mut variables, &mut index, expr);
    }

    variables
}

/// Recursively descend through the AST, translating all implicit
/// variable declarations.
fn declare_variables_in_stmt(
    int: types::Type,
    builder: &mut FunctionBuilder,
    variables: &mut HashMap<String, Variable>,
    index: &mut usize,
    expr: &Expr,
) {
    match *expr {
        Expr::Assign(ref names, _) => {
            for name in names {
                declare_variable(int, builder, variables, index, name);
            }
        }
        Expr::IfElse(ref _condition, ref then_body, ref else_body) => {
            for stmt in then_body {
                declare_variables_in_stmt(int, builder, variables, index, &stmt);
            }
            for stmt in else_body {
                declare_variables_in_stmt(int, builder, variables, index, &stmt);
            }
        }
        Expr::WhileLoop(ref _condition, ref loop_body) => {
            for stmt in loop_body {
                declare_variables_in_stmt(int, builder, variables, index, &stmt);
            }
        }
        _ => (),
    }
}

/// Declare a single variable declaration.
fn declare_variable(
    float: types::Type,
    builder: &mut FunctionBuilder,
    variables: &mut HashMap<String, Variable>,
    index: &mut usize,
    name: &str,
) -> Variable {
    let var = Variable::new(*index);
    if !variables.contains_key(name) {
        variables.insert(name.into(), var);
        builder.declare_var(var, float);
        *index += 1;
    }
    var
}<|MERGE_RESOLUTION|>--- conflicted
+++ resolved
@@ -218,66 +218,7 @@
     fn translate_expr(&mut self, expr: &Expr) -> Vec<Value> {
         match expr {
             Expr::Literal(literal) => {
-<<<<<<< HEAD
-                vec![self.builder.ins().f32const::<f32>(literal.parse().unwrap())]
-=======
-                //let imm: i32 = literal.parse().unwrap();
-                let imm: f64 = literal.parse().unwrap();
-                vec![self.builder.ins().f64const(imm as f64)]
-            }
-
-            Expr::Add(lhs, rhs) => {
-                let lhs = *self.translate_expr(*lhs).first().unwrap();
-                let rhs = *self.translate_expr(*rhs).first().unwrap();
-                vec![self.builder.ins().fadd(lhs, rhs)]
-            }
-
-            Expr::Sub(lhs, rhs) => {
-                let lhs = *self.translate_expr(*lhs).first().unwrap();
-                let rhs = *self.translate_expr(*rhs).first().unwrap();
-                vec![self.builder.ins().fsub(lhs, rhs)]
-            }
-
-            Expr::Mul(lhs, rhs) => {
-                let lhs = *self.translate_expr(*lhs).first().unwrap();
-                let rhs = *self.translate_expr(*rhs).first().unwrap();
-                vec![self.builder.ins().fmul(lhs, rhs)]
-            }
-
-            Expr::Div(lhs, rhs) => {
-                let lhs = *self.translate_expr(*lhs).first().unwrap();
-                let rhs = *self.translate_expr(*rhs).first().unwrap();
-                vec![self.builder.ins().fdiv(lhs, rhs)]
-            }
-
-            Expr::AddAssign(name, expr) => {
-                vec![self
-                    .translate_math_assign(name.to_string(), *expr, &|n, o, b| b.ins().fadd(n, o))]
-            }
-
-            Expr::SubAssign(name, expr) => {
-                vec![self
-                    .translate_math_assign(name.to_string(), *expr, &|n, o, b| b.ins().fsub(n, o))]
-            }
-
-            Expr::MulAssign(name, expr) => {
-                vec![self
-                    .translate_math_assign(name.to_string(), *expr, &|n, o, b| b.ins().fmul(n, o))]
-            }
-
-            Expr::DivAssign(name, expr) => {
-                vec![self
-                    .translate_math_assign(name.to_string(), *expr, &|n, o, b| b.ins().fdiv(n, o))]
-            }
-
-            Expr::Eq(lhs, rhs) => vec![self.translate_icmp(FloatCC::Equal, *lhs, *rhs)],
-            Expr::Ne(lhs, rhs) => vec![self.translate_icmp(FloatCC::NotEqual, *lhs, *rhs)],
-            Expr::Lt(lhs, rhs) => vec![self.translate_icmp(FloatCC::LessThan, *lhs, *rhs)],
-            Expr::Le(lhs, rhs) => vec![self.translate_icmp(FloatCC::LessThanOrEqual, *lhs, *rhs)],
-            Expr::Gt(lhs, rhs) => vec![self.translate_icmp(FloatCC::GreaterThan, *lhs, *rhs)],
-            Expr::Ge(lhs, rhs) => {
-                vec![self.translate_icmp(FloatCC::GreaterThanOrEqual, *lhs, *rhs)]
->>>>>>> 3a054612
+                vec![self.builder.ins().f64const::<f64>(literal.parse().unwrap())]
             }
             Expr::Binop(op, lhs, rhs) => self.translate_binop(*op, lhs, rhs),
             Expr::Compare(cmp, lhs, rhs) => self.translate_cmp(*cmp, lhs, rhs),
@@ -293,8 +234,9 @@
                 vec![self.builder.use_var(variable)]
             }
             Expr::Assign(names, expr) => self.translate_assign(names, expr),
+            Expr::AssignOp(op, lhs, rhs) => self.translate_math_assign(*op, lhs, rhs),
             Expr::IfThen(condition, then_body) => {
-                vec![self.translate_if_then(*condition, then_body)]
+                vec![self.translate_if_then(condition, then_body)]
             }
             Expr::IfElse(condition, then_body, else_body) => {
                 vec![self.translate_if_else(condition, then_body, else_body)]
@@ -363,25 +305,21 @@
         }
     }
 
-<<<<<<< HEAD
-    fn translate_icmp(&mut self, cmp: FloatCC, lhs: &Expr, rhs: &Expr) -> Value {
-=======
-    fn translate_math_assign(
-        &mut self,
-        name: String,
-        expr: Expr,
-        f: &dyn Fn(Value, Value, &mut FunctionBuilder) -> Value,
-    ) -> Value {
+    fn translate_math_assign(&mut self, op: Binop, name: &str, expr: &Expr) -> Vec<Value> {
         let new_value = *self.translate_expr(expr).first().unwrap();
         let orig_variable = self.variables.get(&*name).unwrap();
         let orig_value = self.builder.use_var(*orig_variable);
-        let added_val = f(new_value, orig_value, &mut self.builder);
+        let added_val = match op {
+            Binop::Add => self.builder.ins().fadd(orig_value, new_value),
+            Binop::Sub => self.builder.ins().fsub(orig_value, new_value),
+            Binop::Mul => self.builder.ins().fmul(orig_value, new_value),
+            Binop::Div => self.builder.ins().fdiv(orig_value, new_value),
+        };
         self.builder.def_var(*orig_variable, added_val);
-        added_val
-    }
-
-    fn translate_icmp(&mut self, cmp: FloatCC, lhs: Expr, rhs: Expr) -> Value {
->>>>>>> 3a054612
+        vec![added_val]
+    }
+
+    fn translate_icmp(&mut self, cmp: FloatCC, lhs: &Expr, rhs: &Expr) -> Value {
         let lhs = *self.translate_expr(lhs).first().unwrap();
         let rhs = *self.translate_expr(rhs).first().unwrap();
         let b = self.builder.ins().fcmp(cmp, lhs, rhs);
@@ -389,7 +327,7 @@
         self.builder.ins().fcvt_from_sint(self.float, c)
     }
 
-    fn translate_if_then(&mut self, condition: Expr, then_body: Vec<Expr>) -> Value {
+    fn translate_if_then(&mut self, condition: &Expr, then_body: &[Expr]) -> Value {
         let condition_value = *self.translate_expr(condition).first().unwrap();
         //Convert condition from float to bool
         let zero = self.builder.ins().f64const(0.0);
@@ -584,13 +522,8 @@
         builder.def_var(var, val);
     }
 
-<<<<<<< HEAD
     for name in returns {
-        let zero = builder.ins().f32const(0.0);
-=======
-    for (_i, name) in returns.iter().enumerate() {
         let zero = builder.ins().f64const(0.0);
->>>>>>> 3a054612
         let var = declare_variable(float, builder, &mut variables, &mut index, name);
         //TODO: should we check if there is an input var with the same name and use that instead? (like with params)
         builder.def_var(var, zero);
