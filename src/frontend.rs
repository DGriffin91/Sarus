/// "Mathematical" binary operations variants
#[derive(Debug, Copy, Clone)]
pub enum Binop {
    Add,
    Sub,
    Mul,
    Div,
}

/// Comparison operations
#[derive(Debug, Copy, Clone)]
pub enum Cmp {
    Eq,
    Ne,
    Le,
    Lt,
    Ge,
    Gt,
}

/// The AST node for expressions.
#[derive(Debug, Clone)]
pub enum Expr {
    Literal(String),
    Identifier(String),
<<<<<<< HEAD
    Binop(Binop, Box<Expr>, Box<Expr>),
    Compare(Cmp, Box<Expr>, Box<Expr>),
=======
    Assign(Vec<String>, Vec<Expr>),
    Eq(Box<Expr>, Box<Expr>),
    Ne(Box<Expr>, Box<Expr>),
    Lt(Box<Expr>, Box<Expr>),
    Le(Box<Expr>, Box<Expr>),
    Gt(Box<Expr>, Box<Expr>),
    Ge(Box<Expr>, Box<Expr>),
    Add(Box<Expr>, Box<Expr>),
    AddAssign(Box<String>, Box<Expr>),
    Sub(Box<Expr>, Box<Expr>),
    SubAssign(Box<String>, Box<Expr>),
    Mul(Box<Expr>, Box<Expr>),
    MulAssign(Box<String>, Box<Expr>),
    Div(Box<Expr>, Box<Expr>),
    DivAssign(Box<String>, Box<Expr>),
    IfThen(Box<Expr>, Vec<Expr>),
>>>>>>> 3a054612
    IfElse(Box<Expr>, Vec<Expr>, Vec<Expr>),
    Assign(Vec<String>, Vec<Expr>),
    WhileLoop(Box<Expr>, Vec<Expr>),
    Block(Vec<Expr>),
    Call(String, Vec<Expr>),
    GlobalDataAddr(String),
}

pub struct Declaration {
    pub name: String,
    pub params: Vec<String>,
    pub returns: Vec<String>,
    pub body: Vec<Expr>,
}

peg::parser!(pub grammar parser() for str {
    pub rule program() -> Vec<Declaration>
        = (f:function() _ { f })*

    rule function() -> Declaration
        = _ "fn" name:identifier() _
        "(" params:(i:identifier() ** comma()) ")" _
        "->" _
        "(" returns:(i:identifier() ** comma()) _ ")"
        body:block()
        { Declaration {
            name,
            params,
            returns,
            body,
        } }

    rule block() -> Vec<Expr>
        = _ "{" b:(statement() ** _) _ "}" { b }

    rule statement() -> Expr
        = while_loop() / assignment() / expression()

    rule expression() -> Expr
<<<<<<< HEAD
        = if_else()
=======
        = if_then()
        / if_else()
        / while_loop()
        / assignment()
>>>>>>> 3a054612
        / binary_op()

    rule if_then() -> Expr
        = "if" _ e:expression() _ "{" _ "\n"
        then_body:statements() _ "}" _ "\n"
        { Expr::IfThen(Box::new(e), then_body) }

    rule if_else() -> Expr
        = _ "if" e:expression() _ when_true:block() _ "else" when_false:block()
        { Expr::IfElse(Box::new(e), when_true, when_false) }

    rule while_loop() -> Expr
        = _ "while" e:expression() body:block()
        { Expr::WhileLoop(Box::new(e), body) }

    rule assignment() -> Expr
        = assignments:((i:identifier() {i}) ** comma()) _ "=" args:((_ e:expression() _ {e}) ** comma()) {Expr::Assign(assignments, args)}

    rule binary_op() -> Expr = precedence!{
        a:@ _ "==" b:(@) { Expr::Compare(Cmp::Eq, Box::new(a), Box::new(b)) }
        a:@ _ "!=" b:(@) { Expr::Compare(Cmp::Ne, Box::new(a), Box::new(b)) }
        a:@ _ "<"  b:(@) { Expr::Compare(Cmp::Lt, Box::new(a), Box::new(b)) }
        a:@ _ "<=" b:(@) { Expr::Compare(Cmp::Le, Box::new(a), Box::new(b)) }
        a:@ _ ">"  b:(@) { Expr::Compare(Cmp::Gt, Box::new(a), Box::new(b)) }
        a:@ _ ">=" b:(@) { Expr::Compare(Cmp::Ge, Box::new(a), Box::new(b)) }
        --
<<<<<<< HEAD
        a:@ _ "+" b:(@) { Expr::Binop(Binop::Add, Box::new(a), Box::new(b)) }
        a:@ _ "-" b:(@) { Expr::Binop(Binop::Sub, Box::new(a), Box::new(b)) }
        --
        a:@ _ "*" b:(@) { Expr::Binop(Binop::Mul, Box::new(a), Box::new(b)) }
        a:@ _ "/" b:(@) { Expr::Binop(Binop::Div, Box::new(a), Box::new(b)) }
=======
        a:@ _ "+" _ b:(@) { Expr::Add(Box::new(a), Box::new(b)) }
        i:identifier() _ "+=" _ a:(@) { Expr::AddAssign(Box::new(i), Box::new(a)) }

        a:@ _ "-" _ b:(@) { Expr::Sub(Box::new(a), Box::new(b)) }
        i:identifier() _ "-=" _ a:(@) { Expr::SubAssign(Box::new(i), Box::new(a)) }
        --
        a:@ _ "*" _ b:(@) { Expr::Mul(Box::new(a), Box::new(b)) }
        i:identifier() _ "*=" _ a:(@) { Expr::MulAssign(Box::new(i), Box::new(a)) }

        a:@ _ "/" _ b:(@) { Expr::Div(Box::new(a), Box::new(b)) }
        i:identifier() _ "/=" _ a:(@) { Expr::DivAssign(Box::new(i), Box::new(a)) }
>>>>>>> 3a054612
        --
        i:identifier() _ "(" args:((_ e:expression() _ {e}) ** ",") ")" { Expr::Call(i, args) }
        i:identifier() { Expr::Identifier(i) }
        l:literal() { l }
    }

    rule identifier() -> String
        = quiet!{ _ n:$(['a'..='z' | 'A'..='Z' | '_']['a'..='z' | 'A'..='Z' | '0'..='9' | '_']*) { n.to_owned() } }
        / expected!("identifier")

    rule literal() -> Expr
        = _ n:$(['0'..='9']+"."['0'..='9']+) { Expr::Literal(n.to_owned()) }
        / "&" i:identifier() { Expr::GlobalDataAddr(i) }

    rule comment() -> ()
        = quiet!{"//" [^'\n']*"\n"}

    rule comma() = _ ","

    rule _() =  quiet!{comment() / [' ' | '\t' | '\n']}*
});<|MERGE_RESOLUTION|>--- conflicted
+++ resolved
@@ -23,29 +23,12 @@
 pub enum Expr {
     Literal(String),
     Identifier(String),
-<<<<<<< HEAD
     Binop(Binop, Box<Expr>, Box<Expr>),
     Compare(Cmp, Box<Expr>, Box<Expr>),
-=======
-    Assign(Vec<String>, Vec<Expr>),
-    Eq(Box<Expr>, Box<Expr>),
-    Ne(Box<Expr>, Box<Expr>),
-    Lt(Box<Expr>, Box<Expr>),
-    Le(Box<Expr>, Box<Expr>),
-    Gt(Box<Expr>, Box<Expr>),
-    Ge(Box<Expr>, Box<Expr>),
-    Add(Box<Expr>, Box<Expr>),
-    AddAssign(Box<String>, Box<Expr>),
-    Sub(Box<Expr>, Box<Expr>),
-    SubAssign(Box<String>, Box<Expr>),
-    Mul(Box<Expr>, Box<Expr>),
-    MulAssign(Box<String>, Box<Expr>),
-    Div(Box<Expr>, Box<Expr>),
-    DivAssign(Box<String>, Box<Expr>),
     IfThen(Box<Expr>, Vec<Expr>),
->>>>>>> 3a054612
     IfElse(Box<Expr>, Vec<Expr>, Vec<Expr>),
     Assign(Vec<String>, Vec<Expr>),
+    AssignOp(Binop, Box<String>, Box<Expr>),
     WhileLoop(Box<Expr>, Vec<Expr>),
     Block(Vec<Expr>),
     Call(String, Vec<Expr>),
@@ -83,19 +66,14 @@
         = while_loop() / assignment() / expression()
 
     rule expression() -> Expr
-<<<<<<< HEAD
-        = if_else()
-=======
         = if_then()
         / if_else()
         / while_loop()
         / assignment()
->>>>>>> 3a054612
         / binary_op()
 
     rule if_then() -> Expr
-        = "if" _ e:expression() _ "{" _ "\n"
-        then_body:statements() _ "}" _ "\n"
+        = "if" _ e:expression() then_body:block() "\n"
         { Expr::IfThen(Box::new(e), then_body) }
 
     rule if_else() -> Expr
@@ -117,25 +95,17 @@
         a:@ _ ">"  b:(@) { Expr::Compare(Cmp::Gt, Box::new(a), Box::new(b)) }
         a:@ _ ">=" b:(@) { Expr::Compare(Cmp::Ge, Box::new(a), Box::new(b)) }
         --
-<<<<<<< HEAD
-        a:@ _ "+" b:(@) { Expr::Binop(Binop::Add, Box::new(a), Box::new(b)) }
-        a:@ _ "-" b:(@) { Expr::Binop(Binop::Sub, Box::new(a), Box::new(b)) }
+        a:@ _ "+" _ b:(@) { Expr::Binop(Binop::Add, Box::new(a), Box::new(b)) }
+        i:identifier() _ "+=" _ a:(@) { Expr::AssignOp(Binop::Add, Box::new(i), Box::new(a)) }
+
+        a:@ _ "-" _ b:(@) { Expr::Binop(Binop::Sub, Box::new(a), Box::new(b)) }
+        i:identifier() _ "-=" _ a:(@) { Expr::AssignOp(Binop::Sub, Box::new(i), Box::new(a)) }
         --
-        a:@ _ "*" b:(@) { Expr::Binop(Binop::Mul, Box::new(a), Box::new(b)) }
-        a:@ _ "/" b:(@) { Expr::Binop(Binop::Div, Box::new(a), Box::new(b)) }
-=======
-        a:@ _ "+" _ b:(@) { Expr::Add(Box::new(a), Box::new(b)) }
-        i:identifier() _ "+=" _ a:(@) { Expr::AddAssign(Box::new(i), Box::new(a)) }
+        a:@ _ "*" _ b:(@) { Expr::Binop(Binop::Mul, Box::new(a), Box::new(b)) }
+        i:identifier() _ "*=" _ a:(@) { Expr::AssignOp(Binop::Mul, Box::new(i), Box::new(a)) }
 
-        a:@ _ "-" _ b:(@) { Expr::Sub(Box::new(a), Box::new(b)) }
-        i:identifier() _ "-=" _ a:(@) { Expr::SubAssign(Box::new(i), Box::new(a)) }
-        --
-        a:@ _ "*" _ b:(@) { Expr::Mul(Box::new(a), Box::new(b)) }
-        i:identifier() _ "*=" _ a:(@) { Expr::MulAssign(Box::new(i), Box::new(a)) }
-
-        a:@ _ "/" _ b:(@) { Expr::Div(Box::new(a), Box::new(b)) }
-        i:identifier() _ "/=" _ a:(@) { Expr::DivAssign(Box::new(i), Box::new(a)) }
->>>>>>> 3a054612
+        a:@ _ "/" _ b:(@) { Expr::Binop(Binop::Div, Box::new(a), Box::new(b)) }
+        i:identifier() _ "/=" _ a:(@) { Expr::AssignOp(Binop::Div, Box::new(i), Box::new(a)) }
         --
         i:identifier() _ "(" args:((_ e:expression() _ {e}) ** ",") ")" { Expr::Call(i, args) }
         i:identifier() { Expr::Identifier(i) }
